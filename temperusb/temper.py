--- conflicted
+++ resolved
@@ -25,14 +25,11 @@
 CALIB_LINE_STR = USB_PORTS_STR +\
     '\s*:\s*scale\s*=\s*([+|-]?\d*\.\d+)\s*,\s*offset\s*=\s*([+|-]?\d*\.\d+)'
 USB_SYS_PREFIX = '/sys/bus/usb/devices/'
-<<<<<<< HEAD
-=======
 COMMANDS = {
     'temp': '\x01\x80\x33\x01\x00\x00\x00\x00',
     'ini1': '\x01\x82\x77\x01\x00\x00\x00\x00',
     'ini2': '\x01\x86\xff\x01\x00\x00\x00\x00',
 }
->>>>>>> a9c8b685
 LOGGER = logging.getLogger(__name__)
 
 
@@ -136,14 +133,6 @@
         """
         try:
             # Take control of device if required
-<<<<<<< HEAD
-            if self._device.is_kernel_driver_active(INTERFACE):
-	        try:
-		    self._device.detach_kernel_driver(INTERFACE)
-	        except usb.USBError as err:
-		    LOGGER.debug('Error detaching kernel driver: {0}'.format(err))
-                self._device.set_configuration(CONFIG_NO)
-=======
             if self._device.is_kernel_driver_active:
                 LOGGER.debug('Taking control of device on bus {0} ports '
                     '{1}'.format(self._bus, self._ports))
@@ -153,10 +142,9 @@
                     except usb.USBError as err:
                         LOGGER.debug(err)
                 self._device.set_configuration()
->>>>>>> a9c8b685
-                self._device.ctrl_transfer(
-                    bmRequestType=0x21, bRequest=0x09, wValue=0x0201,
-                    wIndex=0x00, data_or_wLength='\x01\x01', timeout=TIMEOUT)
+                self._device.ctrl_transfer(bmRequestType=0x21, bRequest=0x09,
+                    wValue=0x0201, wIndex=0x00, data_or_wLength='\x01\x01',
+                    timeout=TIMEOUT)
             # Get temperature
             self._control_transfer(COMMANDS['temp'])
             self._interrupt_read()
@@ -195,29 +183,16 @@
         Send device a control request with standard parameters and <data> as
         payload.
         """
-<<<<<<< HEAD
-	LOGGER.debug('Sending control transfer: {0}'.format(data))
-=======
         LOGGER.debug('Ctrl transfer: {0}'.format(data))
->>>>>>> a9c8b685
-        self._device.ctrl_transfer(
-            bmRequestType=0x21,
-            bRequest=0x09,
-            wValue=0x0200,
-            wIndex=0x01,
-            data_or_wLength=data,
-            timeout=TIMEOUT)
+        self._device.ctrl_transfer(bmRequestType=0x21, bRequest=0x09,
+            wValue=0x0200, wIndex=0x01, data_or_wLength=data, timeout=TIMEOUT)
 
     def _interrupt_read(self):
         """
         Read data from device.
         """
         data = self._device.read(ENDPOINT, REQ_INT_LEN, interface=INTERFACE, timeout=TIMEOUT)
-<<<<<<< HEAD
-	LOGGER.debug('Read data: {0}'.format(data))
-=======
         LOGGER.debug('Read data: {0}'.format(data))
->>>>>>> a9c8b685
         return data
 
 
